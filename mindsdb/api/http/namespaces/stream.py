from mindsdb.interfaces.database.integrations import get_db_integration
from flask import request
from flask_restx import Resource, abort
from mindsdb.utilities.log import log
from mindsdb.api.http.namespaces.configs.streams import ns_conf

import mindsdb.interfaces.storage.db as db
from mindsdb.interfaces.storage.db import session

<<<<<<< HEAD
from mindsdb.interfaces.database.integrations import (
    get_db_integration,
)

# def get_integration(name):
#     integrations = ca.config_obj.get('integrations', {})
#     return integrations.get(name, {})

def get_predictors():
    full_predictors_list = [*request.model_interface.get_models()]
    return [x["name"] for x in full_predictors_list
            if x["status"] == "complete" and x["current_phase"] == 'Trained']
=======
STREAM_INTEGRATION_TYPES = ('kafka', 'redis')
>>>>>>> c4ba5335


def get_streams():
    streams = db.session.query(db.Stream).filter_by(company_id=request.company_id).all()
    streams_as_dicts = []
    for s in streams:
        streams_as_dicts.append({
            'name': s.name,
            'predictor': s.predictor,
            'integration': s.integration,
            'stream_in': s.stream_in,
            'stream_out': s.stream_out,
        })
    return streams_as_dicts


@ns_conf.route('/')
class StreamList(Resource):
    @ns_conf.doc("get_streams")
    def get(self):
        return {'streams': get_streams()}


@ns_conf.route('/<name>')
@ns_conf.param('name', 'Key-value storage stream')
class Stream(Resource):
    @ns_conf.doc("get_stream")
    def get(self, name):
        for stream in get_streams():
            if stream['name'] == name:
                return stream
        return abort(404, f'Stream "{name}" doesn\'t exist')

    @ns_conf.doc("put_stream")
    def put(self, name):
        # Back compatibility with previous endpoint version
        params = request.json.get('params') or request.json
        for param in ['integration', 'predictor', 'stream_in', 'stream_out']:
            if param not in params.keys():
                return abort(400, 'Please provide "{}"'.format(param))

        integration = get_db_integration(params['integration'], request.company_id)
        if integration is None:
            return abort(404, 'Integration "{}" doesn\'t exist'.format(params['integration']))

        if db.session.query(db.Stream).filter_by(company_id=request.company_id, name=name).first() is not None:
            return abort(404, 'Stream "{}" already exists'.format(name))

        if db.session.query(db.Predictor).filter_by(company_id=request.company_id, name=params['predictor']).first() is None:
            return abort(404, 'Predictor "{}" doesn\'t exist'.format(params['predictor']))
        
        if integration['type'] not in STREAM_INTEGRATION_TYPES:
            return abort(400, 'Integration "{}" is not of type [{}]'.format(
                params['integration'],
                '/'.join(STREAM_INTEGRATION_TYPES)
            ))

        stream = db.Stream(
            company_id=request.company_id,
            name=name,
            integration=params['integration'],
            predictor=params['predictor'],
            stream_in=params['stream_in'],
            stream_out=params['stream_out'],
            anomaly_stream=params.get('anomaly_stream'),
            learning_stream=params.get('learning_stream')
        )
        session.add(stream)
        session.commit()

        return {'success': True}, 200

    @ns_conf.doc("delete_stream")
    def delete(self, name):
        stream = db.session.query(db.Stream).filter_by(company_id=request.company_id, name=name).first()
        if stream is None:
            return abort(404, 'Stream "{}" doesn\'t exist'.format(name))

        stream.delete()
        db.session.commit()

        return {"success": True}, 200<|MERGE_RESOLUTION|>--- conflicted
+++ resolved
@@ -7,22 +7,7 @@
 import mindsdb.interfaces.storage.db as db
 from mindsdb.interfaces.storage.db import session
 
-<<<<<<< HEAD
-from mindsdb.interfaces.database.integrations import (
-    get_db_integration,
-)
-
-# def get_integration(name):
-#     integrations = ca.config_obj.get('integrations', {})
-#     return integrations.get(name, {})
-
-def get_predictors():
-    full_predictors_list = [*request.model_interface.get_models()]
-    return [x["name"] for x in full_predictors_list
-            if x["status"] == "complete" and x["current_phase"] == 'Trained']
-=======
 STREAM_INTEGRATION_TYPES = ('kafka', 'redis')
->>>>>>> c4ba5335
 
 
 def get_streams():
