import copy
import datetime
from dateutil.parser import parse as parse_datetime
import subprocess
import os
import sys

from flask import request
from flask_restx import Resource, abort
from flask import current_app as ca

from mindsdb.utilities.log import log
from mindsdb.api.http.namespaces.configs.config import ns_conf
from mindsdb.utilities.functions import get_all_models_meta_data
from mindsdb.utilities.log import get_logs
from mindsdb.integrations import CHECKERS
from mindsdb.api.http.utils import http_error
<<<<<<< HEAD
from mindsdb.api.http.utils import get_company_id
=======
from dateutil.tz import tzlocal
>>>>>>> 621fd41d


def get_integration(name):
    integrations = ca.config_obj.get('integrations', {})
    return integrations.get(name)


@ns_conf.route('/logs')
@ns_conf.param('name', 'Get logs')
class GetLogs(Resource):
    @ns_conf.doc('get_integrations')
    def get(self):
        company_id = get_company_id(request)
        min_timestamp = parse_datetime(request.args['min_timestamp'])
        max_timestamp = request.args.get('max_timestamp', None)
        context = request.args.get('context', None)
        level = request.args.get('level', None)
        log_from = request.args.get('log_from', None)
        limit = request.args.get('limit', None)

        logs = get_logs(min_timestamp, max_timestamp, context, level, log_from, limit)
        return {'data': logs}


@ns_conf.route('/integrations')
@ns_conf.param('name', 'List all database integration')
class ListIntegration(Resource):
    @ns_conf.doc('get_integrations')
    def get(self):
        company_id = get_company_id(request)
        return {'integrations': [k for k in ca.config_obj.get('integrations', {})]}


@ns_conf.route('/all_integrations')
@ns_conf.param('name', 'List all database integration')
class AllIntegration(Resource):
    @ns_conf.doc('get_all_integrations')
    def get(self):
        company_id = get_company_id(request)
        integrations = copy.deepcopy(
            ca.config_obj.get('integrations', {})
        )
        for integration in integrations.values():
            if 'password' in integration:
                integration['password'] = None
        return integrations


@ns_conf.route('/integrations/<name>')
@ns_conf.param('name', 'Database integration')
class Integration(Resource):
    @ns_conf.doc('get_integration')
    def get(self, name):
        company_id = get_company_id(request)
        integration = get_integration(name)
        if integration is None:
            abort(404, f'Can\'t find database integration: {name}')
        integration = copy.deepcopy(integration)
        if 'password' in integration:
            integration['password'] = None
        return integration

    @ns_conf.doc('put_integration')
    def put(self, name):
        company_id = get_company_id(request)
        params = request.json.get('params')

        print(f'\n\n\nTRYING TO PUT: {name} WITH: {params}\n\n')

        if not isinstance(params, dict):
            abort(400, "type of 'params' must be dict")

        is_test = params.get('test', False)
        if is_test:
            del params['test']
            db_type = params.get('type')
            checker_class = CHECKERS.get(db_type, None)
            if checker_class is None:
                abort(400, f"Unknown integration type: {db_type}")
            checker = checker_class(**params)
            return {'success': checker.check_connection()}, 200

        integration = get_integration(name)
        if integration is not None:
            abort(400, f"Integration with name '{name}' already exists")

        try:
            if 'enabled' in params:
                params['publish'] = params['enabled']
                del params['enabled']
            ca.config_obj.add_db_integration(name, params)

            model_data_arr = get_all_models_meta_data(ca.naitve_interface, ca.custom_models)
            ca.dbw.setup_integration(name)
            if is_test is False:
                ca.dbw.register_predictors(model_data_arr, name)
        except Exception as e:
            log.error(str(e))
            abort(500, f'Error during config update: {str(e)}')

        return '', 200

    @ns_conf.doc('delete_integration')
    def delete(self, name):
        company_id = get_company_id(request)
        integration = get_integration(name)
        if integration is None:
            abort(400, f"Nothing to delete. '{name}' not exists.")
        try:
            ca.config_obj.remove_db_integration(name)
        except Exception as e:
            log.error(str(e))
            abort(500, f'Error during integration delete: {str(e)}')
        return '', 200

    @ns_conf.doc('modify_integration')
    def post(self, name):
        company_id = get_company_id(request)
        params = request.json.get('params')
        if not isinstance(params, dict):
            abort(400, "type of 'params' must be dict")
        integration = get_integration(name)
        if integration is None:
            abort(400, f"Nothin to modify. '{name}' not exists.")
        try:
            if 'enabled' in params:
                params['publish'] = params['enabled']
                del params['enabled']
            ca.config_obj.modify_db_integration(name, params)
            ca.dbw.setup_integration(name)
        except Exception as e:
            log.error(str(e))
            abort(500, f'Error during integration modifycation: {str(e)}')
        return '', 200


@ns_conf.route('/integrations/<name>/check')
@ns_conf.param('name', 'Database integration checks')
class Check(Resource):
    @ns_conf.doc('check')
    def get(self, name):
        company_id = get_company_id(request)
        if get_integration(name) is None:
            abort(404, f'Can\'t find database integration: {name}')
        connections = ca.dbw.check_connections()
        return connections.get(name, False), 200


@ns_conf.route('/telemetry/<flag>')
@ns_conf.param('flag', 'Turn telemtry on or off')
class ToggleTelemetry(Resource):
    @ns_conf.doc('check')
    def get(self, flag):
        company_id = get_company_id(request)
        if flag in ["True", "true", "t"]:
            return 'Enabled telemetry', 200
        else:
            return 'Disabled telemetry', 200


@ns_conf.route('/vars')
class Vars(Resource):
    def get(self):
<<<<<<< HEAD
        company_id = get_company_id(request)
        telemtry = True
        if os.getenv('CHECK_FOR_UPDATES', '1').lower() in ['0', 'false', 'False']:
=======
        if os.getenv('CHECK_FOR_UPDATES', '1').lower() in ['0', 'false']:
>>>>>>> 621fd41d
            telemtry = False
        else:
            telemtry = True

        if ca.config_obj.get('disable_mongo', False):
            mongo = False
        else:
            mongo = True

        cloud = ca.config_obj.get('cloud', False)

        local_time = datetime.datetime.now(tzlocal())
        local_timezone = local_time.tzname()

        return {
            'mongo': mongo,
            'telemtry': telemtry,
            'cloud': cloud,
            'timezone': local_timezone,
        }


@ns_conf.param('flag', 'Turn telemtry on or off')
class ToggleTelemetry2(Resource):
    @ns_conf.doc('check')
    def get(self, flag):
        company_id = get_company_id(request)
        if flag in ["True", "true", "t"]:
            return 'Enabled telemetry', 200
        else:
            return 'Disabled telemetry', 200


@ns_conf.route('/install_options')
@ns_conf.param('dependency_list', 'Install dependencies')
class InstallDependenciesList(Resource):
    def get(self):
        company_id = get_company_id(request)
        return {'dependencies': ['snowflake', 'athena', 'google', 's3', 'lightgbm_gpu', 'mssql']}


@ns_conf.route('/install/<dependency>')
@ns_conf.param('dependency', 'Install dependencies')
class InstallDependencies(Resource):
    def get(self, dependency):
        company_id = get_company_id(request)
        if dependency == 'snowflake':
            dependency = ['snowflake-connector-python[pandas]', 'asn1crypto==1.3.0']
        elif dependency == 'athena':
            dependency = ['PyAthena >= 2.0.0']
        elif dependency == 'google':
            dependency = ['google-cloud-storage', 'google-auth']
        elif dependency == 's3':
            dependency = ['boto3 >= 1.9.0']
        elif dependency == 'lightgbm_gpu':
            dependency = ['lightgbm', '--install-option=--gpu', '--upgrade']
        elif dependency == 'mssql':
            dependency = ['pymssql >= 2.1.4']
        else:
            return f'Unkown dependency: {dependency}', 400

        outs = b''
        errs = b''
        try:
            sp = subprocess.Popen(
                [sys.executable, '-m', 'pip', 'install', *dependency],
                stdout=subprocess.PIPE,
                stderr=subprocess.PIPE
            )
            code = sp.wait()
            outs, errs = sp.communicate(timeout=1)
        except Exception as e:
            return http_error(500, 'Failed to install dependency', str(e))

        if code != 0:
            output = ''
            if isinstance(outs, bytes) and len(outs) > 0:
                output = output + 'Output: ' + outs.decode()
            if isinstance(errs, bytes) and len(errs) > 0:
                if len(output) > 0:
                    output = output + '\n'
                output = output + 'Errors: ' + errs.decode()
            return http_error(500, 'Failed to install dependency', output)

        return 'Installed', 200<|MERGE_RESOLUTION|>--- conflicted
+++ resolved
@@ -15,11 +15,8 @@
 from mindsdb.utilities.log import get_logs
 from mindsdb.integrations import CHECKERS
 from mindsdb.api.http.utils import http_error
-<<<<<<< HEAD
 from mindsdb.api.http.utils import get_company_id
-=======
 from dateutil.tz import tzlocal
->>>>>>> 621fd41d
 
 
 def get_integration(name):
@@ -183,13 +180,8 @@
 @ns_conf.route('/vars')
 class Vars(Resource):
     def get(self):
-<<<<<<< HEAD
-        company_id = get_company_id(request)
-        telemtry = True
-        if os.getenv('CHECK_FOR_UPDATES', '1').lower() in ['0', 'false', 'False']:
-=======
+        company_id = get_company_id(request)
         if os.getenv('CHECK_FOR_UPDATES', '1').lower() in ['0', 'false']:
->>>>>>> 621fd41d
             telemtry = False
         else:
             telemtry = True
