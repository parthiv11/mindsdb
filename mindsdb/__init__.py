import os
import sys
import json

from .__about__ import __version__
from .__about__ import __version__ as mindsdb_version
from .utilities.fs import get_or_create_data_dir, create_dirs_recursive
from .utilities.functions import args_parse, is_notebook
from .utilities.telemetry import telemetry_file_exists, disable_telemetry


is_ray_worker = False
if sys.argv[0].endswith('ray/workers/default_worker.py'):
    is_ray_worker = True

if not is_ray_worker:
    try:
        if not is_notebook():
            args = args_parse()
        else:
            args = None
    except Exception:
        # This fials in some notebooks ... check above for is_notebook is still needed because even if the exception is caught trying to read the arg still leads to failure in other notebooks... notebooks a
        args = None

    # ---- CHECK SYSTEM ----
    if not (sys.version_info[0] >= 3 and sys.version_info[1] >= 6):
        print("""
    MindsDB server requires Python >= 3.6 to run

    Once you have Python 3.6 installed you can tun mindsdb as follows:

    1. create and activate venv:
    python3.6 -m venv venv
    source venv/bin/activate

    2. install MindsDB:
    pip3 install mindsdb

    3. Run MindsDB
    python3.6 -m mindsdb

    More instructions in https://docs.mindsdb.com
        """)
        exit(1)

    # --- VERSION MODE ----
    if args is not None and args.version:
        print(f'MindsDB {mindsdb_version}')
        sys.exit(0)

    # --- MODULE OR LIBRARY IMPORT MODE ----
    if args is not None and args.config is not None:
        config_path = args.config
        with open(config_path, 'r') as fp:
            user_config = json.load(fp)
    else:
        user_config = {}
        config_path = 'absent'
    os.environ['MINDSDB_CONFIG_PATH'] = config_path

    if 'storage_dir' in user_config:
        root_storage_dir = user_config['storage_dir']
        os.environ['MINDSDB_STORAGE_DIR'] = root_storage_dir
    elif os.environ.get('MINDSDB_STORAGE_DIR') is not None:
        root_storage_dir = os.environ['MINDSDB_STORAGE_DIR']
    else:
        root_storage_dir = get_or_create_data_dir()
        os.environ['MINDSDB_STORAGE_DIR'] = root_storage_dir

    if os.path.isdir(root_storage_dir) is False:
        os.makedirs(root_storage_dir)

    if 'storage_db' in user_config:
        os.environ['MINDSDB_DB_CON'] = user_config['storage_db']
    elif os.environ.get('MINDSDB_DB_CON', '') == '':
        os.environ['MINDSDB_DB_CON'] = 'sqlite:///' + os.path.join(os.environ['MINDSDB_STORAGE_DIR'], 'mindsdb.sqlite3.db') + '?check_same_thread=False&timeout=30'

<<<<<<< HEAD
    from .utilities.config import Config
=======


    from mindsdb.utilities.config import Config
>>>>>>> da1b9b09
    mindsdb_config = Config()
    create_dirs_recursive(mindsdb_config['paths'])

    os.environ['DEFAULT_LOG_LEVEL'] = os.environ.get('DEFAULT_LOG_LEVEL', 'ERROR')
    os.environ['LIGHTWOOD_LOG_LEVEL'] = os.environ.get('LIGHTWOOD_LOG_LEVEL', 'ERROR')
    os.environ['MINDSDB_STORAGE_PATH'] = mindsdb_config['paths']['predictors']

    if telemetry_file_exists(mindsdb_config['storage_dir']):
        os.environ['CHECK_FOR_UPDATES'] = '0'
        print('\n x telemetry disabled! \n')
    elif os.getenv('CHECK_FOR_UPDATES', '1').lower() in ['0', 'false', 'False'] or mindsdb_config.get('cloud', False):
        disable_telemetry(mindsdb_config['storage_dir'])
        print('\n x telemetry disabled \n')
    else:
        print('\n ✓ telemetry enabled \n')
<<<<<<< HEAD


    from .interfaces.custom.model_interface import ModelInterface
=======
>>>>>>> da1b9b09
<|MERGE_RESOLUTION|>--- conflicted
+++ resolved
@@ -76,13 +76,7 @@
     elif os.environ.get('MINDSDB_DB_CON', '') == '':
         os.environ['MINDSDB_DB_CON'] = 'sqlite:///' + os.path.join(os.environ['MINDSDB_STORAGE_DIR'], 'mindsdb.sqlite3.db') + '?check_same_thread=False&timeout=30'
 
-<<<<<<< HEAD
     from .utilities.config import Config
-=======
-
-
-    from mindsdb.utilities.config import Config
->>>>>>> da1b9b09
     mindsdb_config = Config()
     create_dirs_recursive(mindsdb_config['paths'])
 
@@ -97,10 +91,4 @@
         disable_telemetry(mindsdb_config['storage_dir'])
         print('\n x telemetry disabled \n')
     else:
-        print('\n ✓ telemetry enabled \n')
-<<<<<<< HEAD
-
-
-    from .interfaces.custom.model_interface import ModelInterface
-=======
->>>>>>> da1b9b09
+        print('\n ✓ telemetry enabled \n')