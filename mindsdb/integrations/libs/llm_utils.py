--- conflicted
+++ resolved
@@ -300,7 +300,7 @@
     return chats
 
 
-<<<<<<< HEAD
+
 def validate_args(args, required_keys, keys_collection, extra_keys):
     ''' args: The dictionary containing the arguments to be validated.
         required_keys: A list of keys that are required for the handler.
@@ -423,7 +423,7 @@
     )[0]
     prompts = list(df[args['question_column']].apply(lambda x: str(x)))
     return prompts, empty_prompt_ids
-=======
+
 def ft_code_formatter(
         df: pd.DataFrame,
         format='chat',
@@ -533,4 +533,3 @@
         contents.extend([system, user, assistant])
 
     return pd.DataFrame({'role': roles, 'content': contents})
->>>>>>> 6ef6dd86
