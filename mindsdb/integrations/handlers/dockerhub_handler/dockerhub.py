--- conflicted
+++ resolved
@@ -37,14 +37,11 @@
     def get_images_summary(self, namespace, repo):
         url = f'{self.docker_hub_base_endpoint}namespaces/{namespace}/repositories/{repo}/images-summary'
         return self.make_request(url)
-<<<<<<< HEAD
 
     def get_repo_images(self, namespace, repo):
         url = f'{self.docker_hub_base_endpoint}namespaces/{namespace}/repositories/{repo}/images'
         return self.make_request(url)
-        
-=======
-    
+      
     def get_repo_tag(self, namespace, repo, tag):
         url = f'{self.docker_hub_base_endpoint}namespaces/{namespace}/repositories/{repo}/tags/{tag}'
         return self.make_request(url)
@@ -52,4 +49,3 @@
     def get_repo_tags(self, namespace, repo):
         url = f'{self.docker_hub_base_endpoint}namespaces/{namespace}/repositories/{repo}/tags'
         return self.make_request(url)
->>>>>>> 27f7e2d2
