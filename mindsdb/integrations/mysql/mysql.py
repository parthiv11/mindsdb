import os
import shutil
import tempfile

from contextlib import closing
import mysql.connector

from lightwood.api import dtype
from mindsdb.integrations.base import Integration
from mindsdb.utilities.log import log


class MySQLConnectionChecker:
    def __init__(self, **kwargs):
        self.host = kwargs.get('host')
        self.port = kwargs.get('port')
        self.user = kwargs.get('user')
        self.password = kwargs.get('password')
        self.ssl = kwargs.get('ssl')
        self.ssl_ca = kwargs.get('ssl_ca')
        self.ssl_cert = kwargs.get('ssl_cert')
        self.ssl_key = kwargs.get('ssl_key')

    def _get_connnection(self):
        config = {
            "host": self.host,
            "port": self.port,
            "user": self.user,
            "password": self.password
        }
        if self.ssl is True:
            config['client_flags'] = [mysql.connector.constants.ClientFlag.SSL]
            if self.ssl_ca is not None:
                config["ssl_ca"] = self.ssl_ca
            if self.ssl_cert is not None:
                config["ssl_cert"] = self.ssl_cert
            if self.ssl_key is not None:
                config["ssl_key"] = self.ssl_key
        return mysql.connector.connect(**config)

    def check_connection(self):
        try:
            con = self._get_connnection()
            with closing(con) as con:
                connected = con.is_connected()
        except Exception:
            connected = False
        return connected


class MySQL(Integration, MySQLConnectionChecker):
    def __init__(self, config, name, db_info):
        super().__init__(config, name)
        self.user = db_info.get('user')
        self.password = db_info.get('password')
        self.host = db_info.get('host')
        self.port = db_info.get('port')
        self.ssl = db_info.get('ssl')
        self.ssl_ca = db_info.get('ssl_ca')
        self.ssl_cert = db_info.get('ssl_cert')
        self.ssl_key = db_info.get('ssl_key')

    def _to_mysql_table(self, dtype_dict, predicted_cols, columns):
        subtype_map = {
            dtype.integer: 'int',
            dtype.float: 'double',
            dtype.binary: 'bool',
            dtype.date: 'Date',
            dtype.datetime: 'Datetime',
            dtype.binary: 'VARCHAR(500)',
            dtype.categorical: 'VARCHAR(500)',
            dtype.tags: 'VARCHAR(500)',
            dtype.image: 'VARCHAR(500)',
            dtype.video: 'VARCHAR(500)',
            dtype.audio: 'VARCHAR(500)',
            dtype.short_text: 'VARCHAR(500)',
            dtype.rich_text: 'VARCHAR(500)',
            dtype.array: 'VARCHAR(500)'
        }

        column_declaration = []
        for name in columns:
            try:
                col_subtype = dtype_dict[name]
                new_type = subtype_map[col_subtype]
                column_declaration.append(f' `{name}` {new_type} ')
                if name in predicted_cols:
                    column_declaration.append(f' `{name}_original` {new_type} ')
            except Exception as e:
                log.error(f'Error: can not determine mysql data type for column {name}: {e}')

        return column_declaration

    def _escape_table_name(self, name):
        return '`' + name.replace('`', '``') + '`'

    def _query(self, query):
        con = self._get_connnection()
        with closing(con) as con:
            cur = con.cursor(dictionary=True, buffered=True)
            cur.execute(query)
            res = True
            try:
                res = cur.fetchall()
            except Exception:
                pass
            con.commit()

        return res

    def _get_connect_string(self, table):
        user = f"{self.config['api']['mysql']['user']}_{self.name}"
        password = self.config['api']['mysql']['password']
        host = self.config['api']['mysql']['host']
        port = self.config['api']['mysql']['port']

        if password is None or password == '':
            connect = f'mysql://{user}@{host}:{port}/mindsdb/{table}'
        else:
            connect = f'mysql://{user}:{password}@{host}:{port}/mindsdb/{table}'

        return connect

    def setup(self):
        self._query(f'DROP DATABASE IF EXISTS {self.mindsdb_database}')
        self._query(f'CREATE DATABASE IF NOT EXISTS {self.mindsdb_database}')

        connect = self._get_connect_string('predictors')

        q = f"""
            CREATE TABLE IF NOT EXISTS {self.mindsdb_database}.predictors (
                name VARCHAR(500),
                status VARCHAR(500),
                accuracy VARCHAR(500),
                predict VARCHAR(500),
                select_data_query VARCHAR(500),
                external_datasource VARCHAR(500),
                training_options VARCHAR(500),
                key name_key (name)
            ) ENGINE=FEDERATED CHARSET=utf8 CONNECTION='{connect}';
        """
        self._query(q)

        connect = self._get_connect_string('commands')

        q = f"""
            CREATE TABLE IF NOT EXISTS {self.mindsdb_database}.commands (
                command VARCHAR(500),
                key command_key (command)
            ) ENGINE=FEDERATED CHARSET=utf8 CONNECTION='{connect}';
        """
        self._query(q)

    def register_predictors(self, model_data_arr):
        for model_meta in model_data_arr:
            name = model_meta['name']
            predict = model_meta['predict']
            if not isinstance(predict, list):
                predict = [predict]
            columns_sql = ','.join(self._to_mysql_table(
                model_meta['dtype_dict'],
                predict,
                list(model_meta['dtype_dict'].keys())
            ))
            columns_sql += ',`when_data` varchar(500)'
            columns_sql += ',`select_data_query` varchar(500)'
            columns_sql += ',`external_datasource` varchar(500)'
            for col in predict:
                columns_sql += f',`{col}_confidence` double'
                if model_meta['dtype_dict'][col] in (dtype.integer, dtype.float):
                    columns_sql += f',`{col}_min` double'
                    columns_sql += f',`{col}_max` double'
                columns_sql += f',`{col}_explain` varchar(500)'

            connect = self._get_connect_string(name)

            self.unregister_predictor(name)
            q = f"""
                CREATE TABLE {self.mindsdb_database}.{self._escape_table_name(name)} (
                    {columns_sql},
                    index when_data_index (when_data),
                    index select_data_query_index (select_data_query),
                    index external_datasource_index (external_datasource)
                ) ENGINE=FEDERATED CHARSET=utf8 CONNECTION='{connect}';
            """
            self._query(q)

    def unregister_predictor(self, name):
        q = f"""
            drop table if exists {self.mindsdb_database}.{self._escape_table_name(name)};
        """
        self._query(q)

    def get_row_count(self, query):
        q = f""" 
            SELECT COUNT(*) as count
            FROM ({query}) as query;"""
        result = self._query(q)
        return result[0]['count']

<<<<<<< HEAD
    def get_tables_list(self):
        q = f""" SELECT table_schema, table_name
                      FROM information_schema.tables
                      WHERE table_schema != 'mysql'
                      AND table_schema != 'information_schema'
                      ORDER BY table_schema, table_name"""
        tables_list = self._query(q)
        tables= [f"{table['table_schema']}.{table['table_name']}" for table in tables_list]
        return tables
=======
    def get_columns(self):
        q = f"""SELECT COLUMN_NAME ,TABLE_NAME
                    FROM INFORMATION_SCHEMA.COLUMNS 
                    WHERE TABLE_SCHEMA = database()
                    ORDER BY COLUMN_NAME, TABLE_NAME;"""
        columns_list = self._query(q)
        columns = [f"{columns[0]}.{columns[1]}" for columns in columns_list]
        return columns
    
    def get_tables_list(self):
        q= f"""
            SHOW TABLES;
            """
        result = self._query(q)
        return result
>>>>>>> 62366f4e
<|MERGE_RESOLUTION|>--- conflicted
+++ resolved
@@ -198,17 +198,6 @@
         result = self._query(q)
         return result[0]['count']
 
-<<<<<<< HEAD
-    def get_tables_list(self):
-        q = f""" SELECT table_schema, table_name
-                      FROM information_schema.tables
-                      WHERE table_schema != 'mysql'
-                      AND table_schema != 'information_schema'
-                      ORDER BY table_schema, table_name"""
-        tables_list = self._query(q)
-        tables= [f"{table['table_schema']}.{table['table_name']}" for table in tables_list]
-        return tables
-=======
     def get_columns(self):
         q = f"""SELECT COLUMN_NAME ,TABLE_NAME
                     FROM INFORMATION_SCHEMA.COLUMNS 
@@ -223,5 +212,4 @@
             SHOW TABLES;
             """
         result = self._query(q)
-        return result
->>>>>>> 62366f4e
+        return result