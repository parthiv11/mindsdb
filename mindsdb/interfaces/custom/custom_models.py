import os
import shutil
import importlib
import json
import sys

import mindsdb_native
import pandas as pd

from mindsdb.interfaces.database.database import DatabaseWrapper
from mindsdb.interfaces.native.mindsdb import MindsdbNative
from mindsdb.interfaces.state.state import State
from mindsdb.interfaces.state.config import Config

class CustomModels():
    def __init__(self, config):
        self.config = config
        self.storage_dir = os.path.join(config['storage_dir'], 'misc')
        os.makedirs(self.storage_dir, exist_ok=True)
        self.model_cache = {}
        self.config = Config()
        self.state = State(self.config)
        self.mindsdb_native = MindsdbNative(self.config.as_dict())

    def _dir(self, name):
        return str(os.path.join(self.storage_dir, 'custom_model_' + name))

    def _internal_load(self, name):

        # Caching (2 lines bellow), currently disabled due to multiprocessing cache invalidation issues
        #if name in self.model_cache:
        #    return self.model_cache[name]

        # "Proper" model loading (3 lines bellow), currently disabled due to pickling issues
        #spec = importlib.util.spec_from_file_location(name, self._dir(name) + '/model.py')
        #module = importlib.util.module_from_spec(spec)
        #spec.loader.exec_module(module)

        sys.path.insert(0, self._dir(name))
        module = __import__(name)

        try:
            model = module.Model.load(os.path.join(self._dir(name), 'model.pickle'))
        except Exception as e:
            model = module.Model()
            model.initialize_column_types()
            if hasattr(model, 'setup'):
                model.setup()

        self.model_cache[name] = model

        return model

    def learn(self, name, from_data, to_predict, kwargs={}):
        self.state.make_predictor(name, None, to_predict)
        model_data = self.get_model_data(name)
        model_data['status'] = 'training'
        self.save_model_data(name, model_data)

        to_predict = to_predict if isinstance(to_predict,list) else [to_predict]
        data_source = getattr(mindsdb_native, from_data['class'])(*from_data['args'], **from_data['kwargs'])
        data_frame = data_source.df
        model = self._internal_load(name)
        model.to_predict = to_predict

        model_data = self.get_model_data(name)
        model_data['predict'] = model.to_predict
        self.save_model_data(name, model_data)

        data_analysis = self.mindsdb_native.analyse_dataset(data_source)['data_analysis_v2']

        model_data = self.get_model_data(name)
        model_data['data_analysis'] = dict(data_analysis)
        self.save_model_data(name, model_data)

        model.fit(data_frame, to_predict, data_analysis, kwargs)

        model.save(os.path.join(self._dir(name), 'model.pickle'))
        self.model_cache[name] = model

        model_data = self.get_model_data(name)
        model_data['status'] = 'completed'

        self.save_model_data(name, model_data)

<<<<<<< HEAD
    def predict(self, name, when_data=None, from_data=None, kwargs={}):
        self.state.load_predictor(name)
=======
    def predict(self, name, when_data=None, from_data=None, kwargs=None):
        if kwargs is None:
            kwargs = {}
>>>>>>> 0eadb3bb
        if from_data is not None:
            if isinstance(from_data, dict):
                data_source = getattr(mindsdb_native, from_data['class'])(*from_data['args'],
                                                                          **from_data['kwargs'])
            # assume that particular instance of any DataSource class is provided
            else:
                data_source = from_data
            data_frame = data_source.df
        elif when_data is not None:
            if isinstance(when_data, dict):
                for k in when_data:
                    when_data[k] = [when_data[k]]
                data_frame = pd.DataFrame(when_data)
            else:
                data_frame = pd.DataFrame(when_data)

        model = self._internal_load(name)
        predictions = model.predict(data_frame, kwargs)

        pred_arr = []
        for i in range(len(predictions)):
            pred_arr.append({})
            pred_arr[-1] = {}
            for col in predictions.columns:
                pred_arr[-1][col] = {}
                pred_arr[-1][col]['predicted_value'] = predictions[col].iloc[i]

        return pred_arr

    def get_model_data(self, name):
        with open(os.path.join(self._dir(name), 'metadata.json'), 'r') as fp:
            return json.load(fp)

    def save_model_data(self, name, data):
        with open(os.path.join(self._dir(name), 'metadata.json'), 'w') as fp:
            json.dump(data, fp)

        print('\n\n\n', json.dumps(data['data_analysis']), 'Empty_target' not in data['data_analysis'], '\n\n\n')
        if data is not None and 'status' in data and 'data_analysis' in data and 'columns' in data['data_analysis'] and 'Empty_target' not in data['data_analysis']:
            self.state.update_predictor(name=name, status=data['status'], original_path=None, data=json.dumps(data['data_analysis']), to_predict=data['predict'])


    def get_models(self, status='any'):
        models = []
        for model_dir in os.listdir(self.storage_dir):
            if 'custom_model_' in model_dir:
                name = model_dir.replace('custom_model_','')
                try:
                    models.append(self.get_model_data(name))
                except:
                    print(f'Model {name} not found !')

        return models

    def delete_model(self, name):
        self.state.delete_predictor(name)
        shutil.rmtree(self._dir(name))

    def rename_model(self, name, new_name):
        shutil.move(self._dir(name), self._dir(new_name))
        shutil.move(os.path.join(self._dir(new_name) + f'{name}.py'), os.path.join(self._dir(new_name) ,f'{new_name}.py'))

    def export_model(self, name):
        shutil.make_archive(base_name=name, format='zip', root_dir=self._dir(name))
        return str(self._dir(name)) + '.zip'

    def load_model(self, fpath, name, trained_status):
        shutil.unpack_archive(fpath, self._dir(name), 'zip')
        shutil.move( os.path.join(self._dir(name), 'model.py') ,  os.path.join(self._dir(name), f'{name}.py') )
        model = self._internal_load(name)
        model.to_predict = model.to_predict if isinstance(model.to_predict,list) else [model.to_predict]

        self.state.make_predictor(name, None, model.to_predict)

        self.save_model_data(name,{
            'name': name
            ,'data_analysis': model.column_type_map
            ,'predict': model.to_predict
            ,'status': trained_status
            ,'is_custom': True
        })

        with open(os.path.join(self._dir(name), '__init__.py') , 'w') as fp:
            fp.write('')

        if trained_status == 'trained':
            pass<|MERGE_RESOLUTION|>--- conflicted
+++ resolved
@@ -83,14 +83,10 @@
 
         self.save_model_data(name, model_data)
 
-<<<<<<< HEAD
-    def predict(self, name, when_data=None, from_data=None, kwargs={}):
-        self.state.load_predictor(name)
-=======
     def predict(self, name, when_data=None, from_data=None, kwargs=None):
         if kwargs is None:
             kwargs = {}
->>>>>>> 0eadb3bb
+        self.state.load_predictor(name)
         if from_data is not None:
             if isinstance(from_data, dict):
                 data_source = getattr(mindsdb_native, from_data['class'])(*from_data['args'],
