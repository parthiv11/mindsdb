from io import BytesIO
from flask import request, send_file
from flask_restplus import Resource, fields

from mindsdb_server.namespaces.entitites.predictor_status import predictor_status
from mindsdb_server.namespaces.entitites.predictor_metadata import (
    predictor_metadata,
    predictor_query_params
)
from mindsdb_server.namespaces.configs.predictors import ns_conf
from mindsdb_server.shared_ressources import get_shared
from mindsdb_server.namespaces.datasource import get_datasource, get_datasources
import mindsdb

import os
import json
import pickle
import sys
import copy
import numpy
from dateutil.parser import parse as parse_datetime

from multiprocessing import Process


app, api = get_shared()

def debug_pkey_type(model, keys=None, reset_keyes=True, type_to_check=list, append_key=True):
    if type(model) != dict:
        return
    for k in model:
        if reset_keyes:
            keys = []
        if type(model[k]) == dict:
            keys.append(k)
            debug_pkey_type(model[k], copy.deepcopy(keys), reset_keyes=False)
        if type(model[k]) == type_to_check:
            print(f'They key {keys}->{k} has type list')
        if type(model[k]) == list:
            for item in model[k]:
                debug_pkey_type(item, copy.deepcopy(keys), reset_keyes=False)

def preparse_results(results):
    response_arr = []
    for result in results:
        response = dict(
            [(key, float(val)) if isinstance(val, numpy.float32) else (key, val) for key, val in result.items()]
        )
        response_arr.append(response)
    if len(response_arr) == 1:
        return response_arr[0]
    elif len(response_arr) > 1:
        return response_arr
    else:
        return '', 400

def get_datasource_path(data_source_name):
    if data_source_name:
        ds = get_datasource(data_source_name)
        if ds and ds['source']:
            if ds['source_type'] == 'url':
                return ds['source']
            if ds['source_type'] == 'file':
                return os.path.normpath(os.path.abspath(ds['source']))
    return None

@ns_conf.route('/')
class PredictorList(Resource):
    @ns_conf.doc('list_predictors')
    @ns_conf.marshal_list_with(predictor_status, skip_none=True)
    def get(self):
        '''List all predictors'''

        mdb = mindsdb.Predictor(name='metapredictor')
        models = mdb.get_models()

        for model in models:
            model['data_source'] = model['data_source'].split('/')[-1]
            for k in ['train_end_at', 'updated_at', 'created_at']:
                if k in model:
                    model[k] = parse_datetime(model[k])

        return models


@ns_conf.route('/<name>')
@ns_conf.param('name', 'The predictor identifier')
@ns_conf.response(404, 'predictor not found')
class Predictor(Resource):
    @ns_conf.doc('get_predictor')
    @ns_conf.marshal_with(predictor_metadata, skip_none=True)
    def get(self, name):
        mdb = mindsdb.Predictor(name='metapredictor')
        model = mdb.get_model_data(name)

        for k in ['train_end_at', 'updated_at', 'created_at']:
            if k in model:
                model[k] = parse_datetime(model[k])

        return model

    @ns_conf.doc('delete_predictor')
    def delete(self, name):
        '''Remove predictor'''
        return '', 200

    @ns_conf.doc('put_predictor')
    def put(self, name):
        '''Learning new predictor'''
        data = request.json
        to_predict = data.get('to_predict')

        from_data = get_datasource_path(data.get('data_source_name'))
        if from_data is None:
            from_data = data.get('from_data')
        if from_data is None:
            return 'No valid datasource given', 400

        if name is None or to_predict is None:
            return '', 400

        def learn(name, from_data, to_predict):
            '''
            running at subprocess due to
            ValueError: signal only works in main thread

            this is work for celery worker here?
            '''
            import mindsdb
            mdb = mindsdb.Predictor(name=name)
            mdb.learn(
                from_data=from_data,
                to_predict=to_predict
            )

        print(from_data)
        p = Process(target=learn, args=(name, from_data, to_predict))
        p.start()

        return '', 200

@ns_conf.route('/<name>/columns')
@ns_conf.param('name', 'The predictor identifier')
class PredictorColumns(Resource):
    @ns_conf.doc('get_predictor_columns')
    def get(self, name):
        '''List of predictors colums'''
        mdb = mindsdb.Predictor(name='metapredictor')
        model = mdb.get_model_data(name)

        columns = []
        for col_data in [*model['data_analysis']['target_columns_metadata'], *model['data_analysis']['input_columns_metadata']]:
            columns.append(col_data['column_name'])

        return columns, 200


@ns_conf.route('/<name>/predict')
@ns_conf.param('name', 'The predictor identifier')
class PredictorPredict(Resource):
    @ns_conf.doc('post_predictor_predict', params=predictor_query_params)
    def post(self, name):
        '''Queries predictor'''
        when = request.json.get('when') or {}
        mdb = mindsdb.Predictor(name=name)
        results = mdb.predict(when=when)

        return preparse_results(results)


@ns_conf.route('/<name>/predict_datasource')
@ns_conf.param('name', 'The predictor identifier')
class PredictorPredictFromDataSource(Resource):
    @ns_conf.doc('post_predictor_predict', params=predictor_query_params)
    def post(self, name):
        data = request.json

        from_data = get_datasource_path(data.get('data_source_name'))
        if from_data is None:
            from_data = data.get('from_data')
        if from_data is None:
            from_data = data.get('when_data')
        if from_data is None:
            return 'No valid datasource given', 400

        mdb = mindsdb.Predictor(name=name)
        results = mdb.predict(when_data=from_data)
        return preparse_results(results)

@ns_conf.route('/<name>/upload')
@ns_conf.param('name', 'The predictor identifier')
class PredictorUpload(Resource):
    @ns_conf.doc('predictor_query')
    def put(self, name):
        '''Upload existing predictor'''
        predictor_file = request.files['file']

        fname = 'predictor-{}.zip'.format(name)
        fpath = os.path.join('tmp', fname)
        with open(fpath, 'wb') as f:
            f.write(predictor_file.read())

        mdb = mindsdb.Predictor(name=name)
        mdb.load(mindsdb_storage_dir=fpath)
        try:
            os.remove(fpath)
        except Exception:
            pass

        return '', 200


@ns_conf.route('/<name>/download')
@ns_conf.param('name', 'The predictor identifier')
class PredictorDownload(Resource):
    @ns_conf.doc('get_predictor_download')
    def get(self, name):
        '''Export predictor to file'''
<<<<<<< HEAD
        mdb = mindsdb.Predictor(name='metapredictor')
        mdb.export_model(model_name=name)
        return send_file(
            BytesIO(b'this is mocked data'),
            mimetype='application/zip',
            attachment_filename=f'{name}.zip',
=======
        mdb = mindsdb.Predictor(name=name)
        fname = 'predictor-{}.zip'.format(name)
        fpath = os.path.join('tmp', fname)
        mdb.export(mindsdb_storage_dir=fpath[:-4])
        with open(fpath, 'rb') as f:
            data = BytesIO(f.read())
        try:
            os.remove(fpath)
        except Exception:
            pass
        return send_file(
            data,
            mimetype='application/zip',
            attachment_filename=fname,
>>>>>>> add71806
            as_attachment=True
        )<|MERGE_RESOLUTION|>--- conflicted
+++ resolved
@@ -18,6 +18,7 @@
 import sys
 import copy
 import numpy
+import shutil
 from dateutil.parser import parse as parse_datetime
 
 from multiprocessing import Process
@@ -216,28 +217,31 @@
     @ns_conf.doc('get_predictor_download')
     def get(self, name):
         '''Export predictor to file'''
-<<<<<<< HEAD
-        mdb = mindsdb.Predictor(name='metapredictor')
-        mdb.export_model(model_name=name)
+        mdb = mindsdb.Predictor(name='metapredictor')
+
         return send_file(
             BytesIO(b'this is mocked data'),
             mimetype='application/zip',
             attachment_filename=f'{name}.zip',
-=======
-        mdb = mindsdb.Predictor(name=name)
-        fname = 'predictor-{}.zip'.format(name)
-        fpath = os.path.join('tmp', fname)
-        mdb.export(mindsdb_storage_dir=fpath[:-4])
+
+
+        mdb = mindsdb.Predictor(name='metapredictor')
+        mdb.export_model(model_name=name)
+        fname = name + '.zip'
+        fpath = os.path.join('tmp', name + '.zip')
+        shutil.move(fname, fpath)
+
         with open(fpath, 'rb') as f:
             data = BytesIO(f.read())
+
         try:
             os.remove(fpath)
         except Exception:
             pass
+
         return send_file(
             data,
             mimetype='application/zip',
             attachment_filename=fname,
->>>>>>> add71806
             as_attachment=True
         )