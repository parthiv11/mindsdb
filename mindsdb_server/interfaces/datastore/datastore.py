import json
import datetime
from dateutil.parser import parse as parse_dt
import shutil
import os
import pickle
import sys
import resource

import mindsdb

from mindsdb_server.interfaces.datastore.sqlite_helpers import *
from mindsdb_server.interfaces.native.mindsdb import MindsdbNative
from mindsdb import FileDS, ClickhouseDS
from mindsdb_server.interfaces.datastore.sqlite_helpers import create_sqlite_db


class DataStore():
    def __init__(self, config=None, storage_dir=None):
<<<<<<< HEAD
        self.dir = storage_dir if isinstance(storage_dir, str) else global_config['data_store_path']
        self.mindsdb_native = MindsdbNative(config if config else global_config)
=======
        print(config)
        self.dir = storage_dir if isinstance(storage_dir, str) else config['data_store_path']
        self.mindsdb_native = MindsdbNative(config)
>>>>>>> f5b56f46

    def get_analysis(self, ds):
        return self.mindsdb_native.analyse_dataset(ds)

    def get_datasources(self):
        datasource_arr = []
        for ds_name in os.listdir(self.dir):
            try:
                with open(os.path.join(self.dir, ds_name, 'datasource', 'metadata.json'), 'r') as fp:
                    try:
                        datasource = json.load(fp)
                        datasource['created_at'] = parse_dt(datasource['created_at'].split('.')[0])
                        datasource['updated_at'] = parse_dt(datasource['updated_at'].split('.')[0])
                        datasource_arr.append(datasource)
                    except Exception as e:
                        print(e)
            except Exception as e:
                print(e)
        return datasource_arr

    def get_data(self, name, where=None, limit=None, offset=None):
        # @TODO Apply filter directly to postgres/mysql/clickhouse/etc...  when the datasource is of that type
        return get_sqlite_data(os.path.join(self.dir, name, 'datasource', 'sqlite.db'), where=where, limit=limit, offset=offset)

    def get_datasource(self, name):
        for ds in self.get_datasources():
            if ds['name'] == name:
                return ds
        return None

    def delete_datasource(self, name):
        data_sources = self.get_datasource(name)
        shutil.rmtree(os.path.join(self.dir, data_sources['name']))

    def save_datasource(self, name, source_type, source, file_path=None):
        if source_type == 'file' and (file_path is None):
            raise Exception('`file_path` argument required when source_type == "file"')

        for i in range(1, 1000):
            if name in [x['name'] for x in self.get_datasources()]:
                previous_index = i - 1
                name = name.replace(f'__{previous_index}__', '')
                name = f'{name}__{i}__'
            else:
                break

        ds_meta_dir = os.path.join(self.dir, name)
        os.mkdir(ds_meta_dir)

        ds_dir = os.path.join(ds_meta_dir, 'datasource')
        os.mkdir(ds_dir)

        if source_type == 'file':
            source = os.path.join(ds_dir, datasource_source)
            os.replace(file_path, source)
            ds = FileDS(source)
            picklable = {
                'class': FileDS
                ,'args': [source]
                ,'kwargs': {}
            }
        elif source_type == 'clickhouse':
            ds = ClickhouseDS(source, user='default', password='201287')
            picklable = {
                'class': FileDS
                ,'args': [source]
                ,'kwargs': {'user':'default','password':'201287'}
            }
        else:
            # This probably only happens for urls
            print('Create URL data source !')
            ds = FileDS(source)
            picklable = {
                'class': FileDS
                ,'args': [source]
                ,'kwargs': {}
            }

        df = ds.df

        df_with_types = cast_df_columns_types(df, self.get_analysis(df)['data_analysis_v2'])
        create_sqlite_db(os.path.join(ds_dir, 'sqlite.db'), df_with_types)

        with open(os.path.join(ds_dir,'ds.pickle'), 'wb') as fp:
            pickle.dump(picklable, fp)

        with open(os.path.join(ds_dir,'metadata.json'), 'w') as fp:
            json.dump({
                'name': name,
                'source_type': source_type,
                'source': source,
                'created_at': str(datetime.datetime.now()).split('.')[0],
                'updated_at': str(datetime.datetime.now()).split('.')[0],
                'row_count': len(df),
                'columns': [dict(name=x) for x in list(df.keys())]
            }, fp)

        return ds

    def get_datasource_obj(self, name):
        ds_meta_dir = os.path.join(self.dir, name)
        ds_dir = os.path.join(ds_meta_dir, 'datasource')
        try:
            #resource.setrlimit(resource.RLIMIT_STACK, [0x10000000, resource.RLIM_INFINITY])
            #sys.setrecursionlimit(0x100000)
            with open(os.path.join(ds_dir,'ds.pickle'), 'rb') as fp:
                picklable = pickle.load(fp)
                ds = picklable['class'](*picklable['args'],**picklable['kwargs'])

            return ds
        except Exception as e:
            print('\n\n\n')
            print(e)
            print('\n\n\n')
            return None<|MERGE_RESOLUTION|>--- conflicted
+++ resolved
@@ -17,14 +17,8 @@
 
 class DataStore():
     def __init__(self, config=None, storage_dir=None):
-<<<<<<< HEAD
         self.dir = storage_dir if isinstance(storage_dir, str) else global_config['data_store_path']
         self.mindsdb_native = MindsdbNative(config if config else global_config)
-=======
-        print(config)
-        self.dir = storage_dir if isinstance(storage_dir, str) else config['data_store_path']
-        self.mindsdb_native = MindsdbNative(config)
->>>>>>> f5b56f46
 
     def get_analysis(self, ds):
         return self.mindsdb_native.analyse_dataset(ds)
