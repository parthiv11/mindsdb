# Determining Body Fat Percentage

*Dataset: [Body fat prediction](https://www.kaggle.com/fedesoriano/body-fat-prediction-dataset)*

*Communtiy Author: [Contip](https://github.com/contip)*

Machine Learning powered data analysis can be performed quickly and efficiently by MindsDB to enable individuals to make accurate predictions for certain metrics based on a variety of associated values. MindsDB enables you to make predictions automatically using just SQL commands, all the ML workflow is automated, and abstracted as virtual “AI tables” in your database so you may start getting insights from forecasts right away. In this tutorial, we'll be using MindsDB and a MySQL database to predict body fat percentage based on several body part measurement criteria.

# Pre-requisites
Before you start make sure that you've:

- Visted [Getting Started Guide](/info)
- Visited [Getting Started with Cloud](/setup/cloud)
- Downloaded the dataset. The dataset being used for this tutorial. Get it from [Kaggle](https://www.kaggle.com/fedesoriano/body-fat-prediction-dataset).

### Data Overview

For this tutorial, we'll be using the Body Fat Prediction dataset available at [Kaggle](https://www.kaggle.com/fedesoriano/body-fat-prediction-dataset).  Each row represents one person and we'll train an ML model to help us predict an individual's body fat percentage using MindsDB.  Below is a short description of each feature of the data:

- Density: Individual's body density as determined by underwater weighing (float)
- BodyFat: The individual's determined body fat percentage (float).  This is what we want to predict
- Age: Age of the individual (int)
- Weight: Weight of the individual in pounds (float)
- Height: Height of the individual in inches (float)
- Neck: Circumference of the individual's neck in cm (float)
- Chest: Circumference of the individual's chest in cm (float)
- Abdomen: Circumference of the individual's abdomen in cm (float)
- Hip: Circumference of the individual's hips in cm (float)
- Thigh: Circumference of the individual's thigh in cm (float)
- Knee: Circumference of the individual's knee in cm (float)
- Ankle: Circumference of the individual's ankle in cm (float)
- Biceps: Circumference of the individual's biceps in cm (float)
- Forearm: Circumference of the individual's forearm in cm (float)
- Wrist: Circumference of the individual's wrist in cm (float)

## Add data to MindsDB GUI

MindsDB has a functionality to uploud your data file directly via the GUI where you can immediately query the data and create a machine learning model.

The following is the steps to upload your data directly to MindsDB:

- Access the MindsDB GUI via cloud or local via the URL 127.0.0.1:47334/.
- Select the button `Add data` or select the plug icon on the left side bar.
- The page will navigate to 'Select your data source'. Select the option 'Files'.

<<<<<<< HEAD
![uploadfile](/assets/sql/tutorials/bodyfat/upload_file.png)
=======
![uploadfile](/assets/tutorials/sql/bodyfat/upload_file.png)
>>>>>>> c369d140

- Select the tab under 'Import a file'. Please note the dataset files should not exceed the maximum size limit which is 10MB.
- Provide a name for the data file which will be saved as a table.

Once you have successfully uploaded the file, you can query the data from the files table to ensure the information pulls through.

Run the following syntax:

```sql
SELECT * FROM files.bodyfat LIMIT 10;
```

<<<<<<< HEAD
![selectdate](/assets/sql/tutorials/bodyfat/selectdata.png)
=======
![selectdate](/assets/tutorials/sql/bodyfat/selectdata.png)
>>>>>>> c369d140

Once you have confirmed the file has successfully uploaded and the data can be retrieved, we can move on to creating a predictor.

## Create and train a machine learning model.

With the CREATE PREDICTOR statement, we can create a machine learning model:

```sql
CREATE PREDICTOR mindsdb.predictor_name
FROM files 
(SELECT column_name, column_name2 FROM file_name)
PREDICT column_name;
```

The required values that we need to provide are:
​
- predictor_name (string): The name of the model
- integration_name (string): The name of the connection to your database.
- column_name (string): The feature you want to predict.

For our case, we'll enter the following syntax:

```sql
CREATE PREDICTOR bodyfat_predictor
FROM files (
        SELECT * FROM bodyfat
) PREDICT Bodyfat;
```

Select the `Run` button or select Shift+Enter to run the syntax. Once is is successful you will receive a message in the console 'Query successfully completed'.

You should see output similar to the following:

<<<<<<< HEAD
![create](/assets/sql/tutorials/bodyfat/create.png)
=======
![create](/assets/tutorials/sql/bodyfat/create.png)
>>>>>>> c369d140

At this point, the predictor will immediately begin training.  Check the status of the training by entering the command:

```sql
SELECT * FROM mindsdb.predictors WHERE name='bodyfat_predictor';
```

When complete, you should see output similar to the following:

<<<<<<< HEAD
![status](/assets/sql/tutorials/bodyfat/status.png)
=======
![status](/assets/tutorials/sql/bodyfat/status.png)
>>>>>>> c369d140

As you can see, the predictor training has been completed with an accuracy of approximately 99%.  At this point, you have successfully trained an ML model for our Body Fat Prediction dataset!

## Using SQL Commands to Make Predictions

Now, we can query the model and make predictions based on our input data by using SQL statements.  

Let's imagine an individual aged 25, with a body density of 1.08, a weight of 170lb, a height of 70in, a neck circumference of 38.1cm, a chest circumference of 103.5cm, an abdomen circumference of 85.4cm, a hip circumference of 102.2cm, a thigh circumference of 63.0cm, a knee circumference of 39.4cm, an ankle circumference of 22.8cm, a biceps circumference of 33.3cm, a forearm circumference of 28.7cm, and a wrist circumference of 18.3cm.  We can predict this person's body fat percentage by issuing the following command:

```sql
SELECT BodyFat, BodyFat_confidence, BodyFat_explain 
FROM mindsdb.bodyfat_predictor 
WHERE Density=1.08 AND Age=25 AND Weight=170 AND Height=70 AND Neck=38.1 AND Chest=103.5 AND Abdomen=85.4 AND Hip=102.2 AND Thigh=63.0 AND Knee=39.4 AND Ankle=22.8 AND Biceps=33.3 AND Forearm=28.7 AND Wrist=18.3;
```

This should return output similar to:

<<<<<<< HEAD
![prediction](/assets/sql/tutorials/bodyfat/prediction.png)
=======
![prediction](/assets/tutorials/sql/bodyfat/prediction.png)
>>>>>>> c369d140

As you can see, with around 99% confidence, MindsDB predicted the body fat percentage for this individual at 8.97%.  You can at this point feel free to alter the prospective individual's bodypart measurement parameters and make additional prediction queries if you'd like.  

### Making Batch Predictions using the JOIN syntax

The above example showed how to make predictions for a single individual's bodyfat, but what if you had a table of bodypart measurements for a number of individuals, and wanted to make predictions for them all?  This is possible using the [JOIN command](https://docs.mindsdb.com/sql/api/join/), which allows for the combining of rows from a database table and the prediction model table on a related column.  

The basic syntax to use the JOIN syntax is:

```sql
SELECT t.column_name1, t.column_name2, FROM integration_name.table AS t 
JOIN mindsdb.predictor_name AS p WHERE t.column_name IN (value1, value2, ...);
```

For our purposes, we'll re-use the original data set, taking the Age, Density, Weight, Height, Neck circumference, Chest circumference, Abdomen circumference, and Hip circumference fields.  We'll also include the original BodyFat percentage to compare our predicted values against the originals.  Execute the following command:

```sql
SELECT t.Age, t.Density, t.Weight, t.Height, t.Neck, t.Chest, t.Abdomen, t.Hip, t.BodyFat, p.BodyFat AS predicted_BodyFat
FROM bodyfat_integration.bodyfat AS t JOIN mindsdb.bodyfat_predictor AS p
LIMIT 5;
```

This should return an output table similar to the following:

<<<<<<< HEAD
![join](/assets/sql/tutorials/bodyfat/join.png)
=======
![join](/assets/tutorials/sql/bodyfat/join.png)
>>>>>>> c369d140

As you can see, a prediction has been generated for each row in the input table.  Additionally, our predicted bodyfat percentages align closely with the original values!  Note that even though we chose only to display the Age, Density, Weight, Height, Neck, Chest, Abdomen, and Hip measurements in this example, the predicted_BodyFat field was determined by taking into consideration all of the data fields in the original bodyfat table (as this table was JOINed with the bodyfat_predictor table, from which we selected the specified fields).  In order to make predictions based ONLY on the specified fields, we would have to create a new table containing only those fields, and JOIN that with the bodyfat_predictor table!

You are now done with the tutorial! 🎉

Please feel free to try it yourself. Sign up for a [free MindsDB account](https://cloud.mindsdb.com) to get up and running in 5 minutes, and if you need any help, feel free to ask in [Slack](https://join.slack.com/t/mindsdbcommunity/shared_invite/zt-o8mrmx3l-5ai~5H66s6wlxFfBMVI6wQ) or [Github](https://github.com/mindsdb/mindsdb/discussions).

For more tutorials like this check out [MindsDB documentation](https://docs.mindsdb.com/).<|MERGE_RESOLUTION|>--- conflicted
+++ resolved
@@ -43,11 +43,8 @@
 - Select the button `Add data` or select the plug icon on the left side bar.
 - The page will navigate to 'Select your data source'. Select the option 'Files'.
 
-<<<<<<< HEAD
 ![uploadfile](/assets/sql/tutorials/bodyfat/upload_file.png)
-=======
-![uploadfile](/assets/tutorials/sql/bodyfat/upload_file.png)
->>>>>>> c369d140
+
 
 - Select the tab under 'Import a file'. Please note the dataset files should not exceed the maximum size limit which is 10MB.
 - Provide a name for the data file which will be saved as a table.
@@ -60,11 +57,7 @@
 SELECT * FROM files.bodyfat LIMIT 10;
 ```
 
-<<<<<<< HEAD
 ![selectdate](/assets/sql/tutorials/bodyfat/selectdata.png)
-=======
-![selectdate](/assets/tutorials/sql/bodyfat/selectdata.png)
->>>>>>> c369d140
 
 Once you have confirmed the file has successfully uploaded and the data can be retrieved, we can move on to creating a predictor.
 
@@ -98,11 +91,8 @@
 
 You should see output similar to the following:
 
-<<<<<<< HEAD
+
 ![create](/assets/sql/tutorials/bodyfat/create.png)
-=======
-![create](/assets/tutorials/sql/bodyfat/create.png)
->>>>>>> c369d140
 
 At this point, the predictor will immediately begin training.  Check the status of the training by entering the command:
 
@@ -112,11 +102,7 @@
 
 When complete, you should see output similar to the following:
 
-<<<<<<< HEAD
 ![status](/assets/sql/tutorials/bodyfat/status.png)
-=======
-![status](/assets/tutorials/sql/bodyfat/status.png)
->>>>>>> c369d140
 
 As you can see, the predictor training has been completed with an accuracy of approximately 99%.  At this point, you have successfully trained an ML model for our Body Fat Prediction dataset!
 
@@ -134,11 +120,7 @@
 
 This should return output similar to:
 
-<<<<<<< HEAD
 ![prediction](/assets/sql/tutorials/bodyfat/prediction.png)
-=======
-![prediction](/assets/tutorials/sql/bodyfat/prediction.png)
->>>>>>> c369d140
 
 As you can see, with around 99% confidence, MindsDB predicted the body fat percentage for this individual at 8.97%.  You can at this point feel free to alter the prospective individual's bodypart measurement parameters and make additional prediction queries if you'd like.  
 
@@ -163,11 +145,7 @@
 
 This should return an output table similar to the following:
 
-<<<<<<< HEAD
 ![join](/assets/sql/tutorials/bodyfat/join.png)
-=======
-![join](/assets/tutorials/sql/bodyfat/join.png)
->>>>>>> c369d140
 
 As you can see, a prediction has been generated for each row in the input table.  Additionally, our predicted bodyfat percentages align closely with the original values!  Note that even though we chose only to display the Age, Density, Weight, Height, Neck, Chest, Abdomen, and Hip measurements in this example, the predicted_BodyFat field was determined by taking into consideration all of the data fields in the original bodyfat table (as this table was JOINed with the bodyfat_predictor table, from which we selected the specified fields).  In order to make predictions based ONLY on the specified fields, we would have to create a new table containing only those fields, and JOIN that with the bodyfat_predictor table!
 
