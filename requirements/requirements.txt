packaging
flask == 3.0.3
werkzeug == 3.0.6
flask-restx >= 1.3.0, < 2.0.0
pandas >=2.0.0, <2.1.0
python-multipart == 0.0.18
pyparsing == 2.3.1
cryptography>=35.0
psycopg[binary]
waitress >= 1.4.4
pymongo[srv] == 4.8.0
psutil
sqlalchemy >= 2.0.0, < 3.0.0
psycopg2-binary  # This is required for using sqlalchemy with postgres
alembic >= 1.3.3
redis >=5.0.0, < 6.0.0
walrus==0.9.3
flask-compress >= 1.0.0
appdirs >= 1.0.0
mindsdb-sql-parser ~= 0.6.0
pydantic ~= 2.7.0
mindsdb-evaluator >= 0.0.7, < 0.1.0
<<<<<<< HEAD
duckdb ~= 1.2.1
=======
duckdb == 1.1.3
>>>>>>> 910a3812
requests == 2.32.3
dateparser==1.2.0
dataprep_ml==24.5.1.2
dill == 0.3.6
numpy
pytz
botocore
boto3 >= 1.34.131
python-dateutil
gunicorn
scikit-learn==1.5.2
protobuf==3.20.3
hierarchicalforecast~=0.4.0
google-auth-oauthlib
msal
langchain==0.3.7
langchain-community==0.3.5
langchain-core==0.3.35
langchain-experimental==0.3.3
langchain-nvidia-ai-endpoints==0.3.3
langchain-openai==0.3.6
langchain-anthropic==0.2.4
langchain-text-splitters==0.3.2
langchain-google-genai>=2.0.0
langfuse==2.53.3  # Latest as of November 4, 2024
lark
lxml==5.3.0 # Required for knowledge base webpage embeddings
pgvector==0.3.6 # Required for knowledge bases
prometheus-client==0.20.0
transformers >= 4.42.4
sentry-sdk[flask] == 2.14.0
openai<2.0.0,>=1.58.1
opentelemetry-api==1.27.0
opentelemetry-sdk==1.27.0
opentelemetry-exporter-otlp==1.27.0
opentelemetry-instrumentation-requests==0.48b0
opentelemetry-instrumentation-flask==0.48b0
opentelemetry-distro==0.48b0
pyaml==23.12.0
mcp==1.6.0
fastapi>=0.110.0, <1.0.0  # Required for LiteLLM server
uvicorn>=0.30.0, <1.0.0   # Required for LiteLLM server

# files reading
pymupdf==1.25.2
filetype
charset-normalizer
openpyxl # used by pandas to read txt and xlsx files
markitdown[all]==0.1.1
onnxruntime==1.20.1 # required by markitdown; 1.21.0 (latest as of April 10, 2025) causes issues in Windows<|MERGE_RESOLUTION|>--- conflicted
+++ resolved
@@ -20,11 +20,7 @@
 mindsdb-sql-parser ~= 0.6.0
 pydantic ~= 2.7.0
 mindsdb-evaluator >= 0.0.7, < 0.1.0
-<<<<<<< HEAD
-duckdb ~= 1.2.1
-=======
 duckdb == 1.1.3
->>>>>>> 910a3812
 requests == 2.32.3
 dateparser==1.2.0
 dataprep_ml==24.5.1.2
